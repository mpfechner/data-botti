--- conflicted
+++ resolved
@@ -2,13 +2,8 @@
 # Webapp zur Analyse von CSV-Dateien, mit visuellen Auswertungen und Berichtsexport
 
 
-<<<<<<< HEAD
 from flask import Flask, render_template, current_app, session
 from flask_wtf.csrf import CSRFProtect
-=======
-from flask import Flask, render_template
-from flask_wtf.csrf import CSRFProtect, generate_csrf
->>>>>>> 0fdaaf04
 import os
 from dotenv import load_dotenv
 from db import init_engine
