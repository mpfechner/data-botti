# DataBotti

DataBotti is a data analyzing tool with AI support.  
<<<<<<< HEAD
Current status: **Stable MVP** – all major functions are implemented and stable, including AI functionality with semantic search based on embeddings and cross-encoder re-ranking.
=======
Current status: **MVP / Work in Progress** – basic functions are available, AI functionality is integrated and extended with an AI Router for cost control. Next milestone: Block 1 – Q&A functionality.
>>>>>>> 0fdaaf04

---

## Important note on AI functionality
DataBotti requires a **paid API key for OpenAI** to enable its AI features.  
No API key is included or provided with this repository.  
You can obtain an API key by creating an account at [OpenAI](https://openai.com/api/).

---

---

## Features
- 📊 Database connection (MariaDB via Docker or locally with SQL script)  
- 🔍 Standard functions for data analysis  
- 🤖 Integrated AI-supported analyses with semantic search (embeddings and cross-encoder re-ranking)  
- 🛡️ Logging and safety-focused prompt design  
- 💾 Offline model caching and seed question management for QA  

---

## Setup

### 1. Clone the repository
```
git clone https://github.com/dein-user/data-botti.git
cd data-botti
```

### 2. Configure environment variables
Copy the example file:
```
cp .env-example .env
```
Edit `.env` and enter your own values (DB user, passwords, API key).

### 3. Prepare the database

**a) With Docker (recommended)**  
- The file `create_database.sql` must be located in **`docker/mysql/init/`** (relative to the project root). This folder is automatically mounted into the database container, so the script runs on first startup.  
- On the first start of the container, the script is executed automatically and the database is created.  
- Start the containers:
```
docker compose -f docker/docker-compose.yml up --build
```

**b) Without Docker (local)**  
- Install MariaDB/MySQL locally.  
- Run the script manually:  
```
mysql -u <user> -p < databotti < app/sql-scripts/create_database.sql
```

### 4. Start the backend
- With Docker, the backend runs directly as a service.  
- Alternatively, start locally (e.g., in PyCharm):
```
python app.py
```

---

## PyCharm workflow (local development)
For working in PyCharm there is an override file that only runs the DB in the container:
```
docker compose -f docker/docker-compose.yml -f docker/docker-compose.pycharm.yml up -d
```
Then you can start the backend locally in PyCharm while the database runs in the container.

---

<<<<<<< HEAD
## Release
- Version 1.12.0 – stable MVP with full AI semantic search, offline caching, and QA seed question management.
=======
## Status & Roadmap
- ✅ Basic functions running  
- ✅ AI features integrated (OpenAI API)  
- ✅ Logging with rotation in place  
- ✅ Consent gating implemented (versioning, TTL-ready)  
- ✅ AI Router implemented (cost-control threshold, model routing)  
- ✅ Duplicate file handling with flash messages  
- ✅ Refactored analyze route to service layer  
- 🔄 Extension of AI functionality (robust stats, outlier detection, safety prompts)  
- ⏳ Next milestone: Block 1 – Q&A functionality
>>>>>>> 0fdaaf04
<|MERGE_RESOLUTION|>--- conflicted
+++ resolved
@@ -1,11 +1,7 @@
 # DataBotti
 
 DataBotti is a data analyzing tool with AI support.  
-<<<<<<< HEAD
 Current status: **Stable MVP** – all major functions are implemented and stable, including AI functionality with semantic search based on embeddings and cross-encoder re-ranking.
-=======
-Current status: **MVP / Work in Progress** – basic functions are available, AI functionality is integrated and extended with an AI Router for cost control. Next milestone: Block 1 – Q&A functionality.
->>>>>>> 0fdaaf04
 
 ---
 
@@ -77,18 +73,5 @@
 
 ---
 
-<<<<<<< HEAD
 ## Release
-- Version 1.12.0 – stable MVP with full AI semantic search, offline caching, and QA seed question management.
-=======
-## Status & Roadmap
-- ✅ Basic functions running  
-- ✅ AI features integrated (OpenAI API)  
-- ✅ Logging with rotation in place  
-- ✅ Consent gating implemented (versioning, TTL-ready)  
-- ✅ AI Router implemented (cost-control threshold, model routing)  
-- ✅ Duplicate file handling with flash messages  
-- ✅ Refactored analyze route to service layer  
-- 🔄 Extension of AI functionality (robust stats, outlier detection, safety prompts)  
-- ⏳ Next milestone: Block 1 – Q&A functionality
->>>>>>> 0fdaaf04
+- Version 1.12.0 – stable MVP with full AI semantic search, offline caching, and QA seed question management.